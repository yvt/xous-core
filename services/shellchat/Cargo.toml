--- conflicted
+++ resolved
@@ -24,11 +24,8 @@
 codec = {path = "../codec"}
 engine-sha512 = {path="../engine-sha512"}
 digest = "0.9"
-<<<<<<< HEAD
-=======
 aes-xous={path="../aes"}
 cipher = "0.3"
->>>>>>> b64d610d
 
 heapless = "0.7"
 trng = {path = "../trng"}
