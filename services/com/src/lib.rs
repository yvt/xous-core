#![cfg_attr(target_os = "none", no_std)]

/// This is the API that other servers use to call the COM. Read this code as if you
/// are calling these functions inside a different process.
pub mod api;

use api::BattStats;
use xous::{send_message, Error, CID};
use com_rs::*;

pub fn power_off_soc(cid: CID) -> Result<(), xous::Error> {
    send_message(cid, api::Opcode::PowerOffSoc.into()).map(|_| ())
}

pub fn get_batt_stats(cid: CID) -> Result<BattStats, xous::Error> {
    let response = send_message(cid, api::Opcode::BattStats.into())?;
    if let xous::Result::Scalar2(upper, lower) = response {
        let raw_stats: [usize; 2] = [lower, upper];
        Ok(raw_stats.into())
    } else {
        panic!("unexpected return value: {:#?}", response);
    }
}

pub fn get_batt_stats_nb(cid: CID) -> Result<(), xous::Error> {
<<<<<<< HEAD
    send_message(cid, api::Opcode::BattStatsNb.into()).map(|_|())
}

pub fn get_wf200_fw_rev(cid: CID) -> Result<(u8, u8, u8), xous::Error> {
    let response = send_message(cid, api::Opcode::Wf200Rev.into())?;
    if let xous::Result::Scalar1(rev) = response {
        Ok(((rev >> 16) as u8, (rev >> 8) as u8, rev as u8))
    } else {
        panic!("unexpected return value: {:#?}", response);
    }
}

pub fn get_ec_git_rev(cid: CID) -> Result<(u32, bool), Error> {
    let response = send_message(cid, api::Opcode::EcGitRev.into())?;
    if let xous::Result::Scalar2(rev, dirty) = response {
        let dirtybool: bool;
        if dirty == 0 {
            dirtybool = false;
        } else {
            dirtybool = true;
        }
        Ok((rev as u32, dirtybool))
    } else {
        panic!("unexpected return value: {:#?}", response);
    }
}

pub fn send_pds_line(cid: CID, s: &xous::String) -> Result<(), Error> {
    s.lend(cid, ComState::WFX_PDS_LINE_SET.verb as _).map( |_| ())
    // send_message(cid, api::Opcode::Wf200PdsLine(line).into()).map(|_| ())
}

pub fn get_rx_stats_agent(cid: CID) -> Result<(), Error> {
    send_message(cid, api::Opcode::RxStatsAgent.into()).map(|_| ())
=======
    send_message(cid, api::Opcode::BattStatsNb.into()).map(|_| ())
>>>>>>> f6c3d955
}<|MERGE_RESOLUTION|>--- conflicted
+++ resolved
@@ -23,8 +23,7 @@
 }
 
 pub fn get_batt_stats_nb(cid: CID) -> Result<(), xous::Error> {
-<<<<<<< HEAD
-    send_message(cid, api::Opcode::BattStatsNb.into()).map(|_|())
+    send_message(cid, api::Opcode::BattStatsNb.into()).map(|_| ())
 }
 
 pub fn get_wf200_fw_rev(cid: CID) -> Result<(u8, u8, u8), xous::Error> {
@@ -58,7 +57,4 @@
 
 pub fn get_rx_stats_agent(cid: CID) -> Result<(), Error> {
     send_message(cid, api::Opcode::RxStatsAgent.into()).map(|_| ())
-=======
-    send_message(cid, api::Opcode::BattStatsNb.into()).map(|_| ())
->>>>>>> f6c3d955
 }