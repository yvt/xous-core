use xous::{SID, CID};

use xous::msg_scalar_unpack;
use xous_ipc::Buffer;

use num_traits::*;

use gam::modal::*;

use locales::t;
use crate::BasisRequestPassword;
/*
Conclusions:

- PDDB will get *just* a password modal handler. That is all
  (see UxInitRequestPassword from RootKeys modal; create a thread that handles
  this local to PDDB, which takes in a blocking scalar to request the password,
  and then spawns yet another thread to handle the actual password request.)
- The generic UX handler will be split into a managed server

What we really want from the UX helper is a compound, blocking call which encapsulates
complex requests (prompt -> list response) and progress bars, with a simple blocking or
non-blocking call.

I thnk non-blocking calls are pretty straight forward, but the blocking call is harder, because
the structure of the UX handler is like this:

The (bouncer) is a single-use server to filter UX server opcodes from the GAM server.

UX Manager          UX Renderer                     GAM server              Keyboard server
Do UX op        ->  raise             ->            compute redraw area
                    redraw manager  <-(bouncer)<-   redraw trigger
                    (user input)
                    key handler     <-(bouncer)<-   event              <-   keyboard events
                    draw updates      ->            compute redraw area
                    redraw manager  <-(bouncer)<-   redraw trigger
                    (user closes box)
                    lower             ->            compute redraw
Continue      <-    response


UX handler thread -> raise message ->
GAM server
GAM Modal Object -> redraw -> gam requests

*/
#[derive(num_derive::FromPrimitive, num_derive::ToPrimitive, Debug)]
pub(crate) enum PwManagerOpcode {
    // blocking call to get a password
    RequestPassword,
    PwReturn,
    ModalRedraw,
    ModalKeypress,
    ModalDrop,
    Quit,
}

pub(crate) fn password_ux_manager(
    // the CID of the main loop, as a backchannel for async callbacks.
    _main_cid: CID,
    // the SID we're to use for our loop handler, for getting requests
    ux_sid: SID) {

    let ux_cid = xous::connect(ux_sid).unwrap();
    // create a thread that just handles the redrawing requests
<<<<<<< HEAD
    let redraw_handle = thread::spawn({
        let renderer_active = Arc::clone(&renderer_active);
        let plaintext_pw = Arc::clone(&plaintext_pw);
        move || {
            // build the core data structure here
            let password_action = TextEntry::new(
        true,
        TextEntryVisibility::LastChars,
        renderer_cid,
        PwRendererOpcode::PwReturn.to_u32().unwrap(),
        vec![TextEntryPayload::new()],
        None,
            );

            let mut pddb_modal =
                Modal::new(
                    gam::PDDB_MODAL_NAME,
                    ActionType::TextEntry(password_action.clone()),
                    Some(t!("pddb.password", xous::LANG)),
                    None,
                    GlyphStyle::Regular,
                    8
                );
            pddb_modal.spawn_helper(renderer_sid, pddb_modal.sid,
                PwRendererOpcode::ModalRedraw.to_u32().unwrap(),
                PwRendererOpcode::ModalKeypress.to_u32().unwrap(),
                PwRendererOpcode::ModalDrop.to_u32().unwrap(),
            );

            loop {
                let msg = xous::receive_message(renderer_sid).unwrap();
                log::debug!("message: {:?}", msg);
                match FromPrimitive::from_usize(msg.body.id()) {
                    Some(PwRendererOpcode::RaisePwModal) => {
                        let buffer = unsafe { Buffer::from_memory_message(msg.body.memory_message().unwrap()) };
                        let db_name = buffer.to_original::<xous_ipc::String::<{crate::api::BASIS_NAME_LEN}>, _>().unwrap();
                        pddb_modal.modify(
                            Some(ActionType::TextEntry(password_action.clone())),
                            Some(t!("pddb.password", xous::LANG)), false,
                            Some(db_name.as_str().unwrap()), false, None
                        );
                        pddb_modal.activate();
                    }
                    Some(PwRendererOpcode::PwReturn) => {
                        if renderer_active.load(Ordering::SeqCst) {
                            let mut buf = unsafe { Buffer::from_memory_message(msg.body.memory_message().unwrap()) };
                            let mut pw = buf.to_original::<gam::modal::TextEntryPayload, _>().unwrap();

                            plaintext_pw.lock().unwrap().clear();
                            write!(plaintext_pw.lock().unwrap(), "{}", pw.as_str()).expect("couldn't transfer password to local buffer");

                            pw.volatile_clear(); // ensure the data is destroyed after sending to the keys enclave
                            buf.volatile_clear();
                        } else {
                            log::warn!("Fat finger event received from Ux, ignoring");
                        }

                        // this resumes the waiting Ux Manager thread
                        renderer_active.store(false, Ordering::SeqCst);
                    },
                    Some(PwRendererOpcode::ModalRedraw) => {
                        pddb_modal.redraw();
                    },
                    Some(PwRendererOpcode::ModalKeypress) => msg_scalar_unpack!(msg, k1, k2, k3, k4, {
                        let keys = [
                            core::char::from_u32(k1 as u32).unwrap_or('\u{0000}'),
                            core::char::from_u32(k2 as u32).unwrap_or('\u{0000}'),
                            core::char::from_u32(k3 as u32).unwrap_or('\u{0000}'),
                            core::char::from_u32(k4 as u32).unwrap_or('\u{0000}'),
                        ];
                        pddb_modal.key_event(keys);
                    }),
                    Some(PwRendererOpcode::ModalDrop) => { // this guy should never quit, it's a core OS service
                        panic!("Password modal for PDDB quit unexpectedly");
                    },
                    Some(PwRendererOpcode::Quit) => {
                        log::warn!("received quit on PDDB password UX renderer loop");
                        xous::return_scalar(msg.sender, 0).unwrap();
                        break;
                    },
                    None => {
                        log::error!("Couldn't convert opcode: {:?}", msg);
                    }
                }
            }
            xous::destroy_server(renderer_sid).unwrap();
        }
    });
=======
    // build the core data structure here
    let password_action = TextEntry {
        is_password: true,
        visibility: TextEntryVisibility::LastChars,
        action_conn: ux_cid,
        action_opcode: PwManagerOpcode::PwReturn.to_u32().unwrap(),
        action_payload: TextEntryPayload::new(),
        validator: None,
    };

    let mut pddb_modal =
        Modal::new(
            gam::PDDB_MODAL_NAME,
            ActionType::TextEntry(password_action),
            Some(t!("pddb.password", xous::LANG)),
            None,
            GlyphStyle::Regular,
            8
        );
    pddb_modal.spawn_helper(ux_sid, pddb_modal.sid,
        PwManagerOpcode::ModalRedraw.to_u32().unwrap(),
        PwManagerOpcode::ModalKeypress.to_u32().unwrap(),
        PwManagerOpcode::ModalDrop.to_u32().unwrap(),
    );

    let mut dr: Option<xous::MessageEnvelope> = None;
>>>>>>> a819bc1e

    // the main loop merely wraps a blocking wrapper around the renderer thread
    loop {
        let msg = xous::receive_message(ux_sid).unwrap();
        log::debug!("message: {:?}", msg);
        match FromPrimitive::from_usize(msg.body.id()) {
            Some(PwManagerOpcode::RequestPassword) => {
                let db_name = {
                    let buffer = unsafe { Buffer::from_memory_message(msg.body.memory_message().unwrap()) };
                    let request = buffer.to_original::<BasisRequestPassword, _>().unwrap();
                    request.db_name
                };
                pddb_modal.modify(
                    Some(ActionType::TextEntry(password_action)),
                    Some(t!("pddb.password", xous::LANG)), false,
                    Some(format!("{}'{}'", t!("pddb.password_for", xous::LANG), db_name.as_str().unwrap()).as_str()), false, None
                );
                pddb_modal.activate();
                dr = Some(msg);

            },
            Some(PwManagerOpcode::PwReturn) => {
                let mut buf = unsafe { Buffer::from_memory_message(msg.body.memory_message().unwrap()) };
                let mut pw = buf.to_original::<gam::modal::TextEntryPayload, _>().unwrap();

                if let Some(mut response) = dr.take() {
                    let mut buffer = unsafe { Buffer::from_memory_message_mut(response.body.memory_message_mut().unwrap()) };
                    let mut request = buffer.to_original::<BasisRequestPassword, _>().unwrap();
                    request.plaintext_pw = Some(xous_ipc::String::from_str(pw.as_str()));
                    // return the password to the caller
                    buffer.replace(request).unwrap();
                    // response goes out of scope here and calls Drop which returns the message
                } else {
                    log::error!("Password return received, but no deferred response on record");
                }

                pw.volatile_clear(); // ensure the data is destroyed after sending to the keys enclave
                buf.volatile_clear();
            },
            Some(PwManagerOpcode::ModalRedraw) => {
                pddb_modal.redraw();
            },
            Some(PwManagerOpcode::ModalKeypress) => msg_scalar_unpack!(msg, k1, k2, k3, k4, {
                let keys = [
                    core::char::from_u32(k1 as u32).unwrap_or('\u{0000}'),
                    core::char::from_u32(k2 as u32).unwrap_or('\u{0000}'),
                    core::char::from_u32(k3 as u32).unwrap_or('\u{0000}'),
                    core::char::from_u32(k4 as u32).unwrap_or('\u{0000}'),
                ];
                pddb_modal.key_event(keys);
            }),
            Some(PwManagerOpcode::ModalDrop) => { // this guy should never quit, it's a core OS service
                panic!("Password modal for PDDB quit unexpectedly");
            },
            Some(PwManagerOpcode::Quit) => {
                log::warn!("received quit on PDDB password UX renderer loop");
                xous::return_scalar(msg.sender, 0).unwrap();
                break;
            },

            None => {
                log::error!("couldn't convert opcode");
            }
        }
    }
    xous::destroy_server(ux_sid).unwrap();
}

#[derive(num_derive::FromPrimitive, num_derive::ToPrimitive, Debug)]
pub(crate) enum UxOpcode {
    // add UX opcodes here, separate from the main loop's
    Format,
    OkCancelNotice,
    OkNotice,
    UnlockBasis,
    LockBasis,
    LockAllBasis,
    Scuttle,

    PasswordReturn,
    ModalRedraw,
    ModalKeys,
    ModalDrop,
    Gutter,
    Quit,
}<|MERGE_RESOLUTION|>--- conflicted
+++ resolved
@@ -63,110 +63,20 @@
 
     let ux_cid = xous::connect(ux_sid).unwrap();
     // create a thread that just handles the redrawing requests
-<<<<<<< HEAD
-    let redraw_handle = thread::spawn({
-        let renderer_active = Arc::clone(&renderer_active);
-        let plaintext_pw = Arc::clone(&plaintext_pw);
-        move || {
-            // build the core data structure here
-            let password_action = TextEntry::new(
+    // build the core data structure here
+    let password_action = TextEntry::new(
         true,
         TextEntryVisibility::LastChars,
-        renderer_cid,
-        PwRendererOpcode::PwReturn.to_u32().unwrap(),
+        ux_cid,
+        PwManagerOpcode::PwReturn.to_u32().unwrap(),
         vec![TextEntryPayload::new()],
         None,
-            );
-
-            let mut pddb_modal =
-                Modal::new(
-                    gam::PDDB_MODAL_NAME,
-                    ActionType::TextEntry(password_action.clone()),
-                    Some(t!("pddb.password", xous::LANG)),
-                    None,
-                    GlyphStyle::Regular,
-                    8
-                );
-            pddb_modal.spawn_helper(renderer_sid, pddb_modal.sid,
-                PwRendererOpcode::ModalRedraw.to_u32().unwrap(),
-                PwRendererOpcode::ModalKeypress.to_u32().unwrap(),
-                PwRendererOpcode::ModalDrop.to_u32().unwrap(),
-            );
-
-            loop {
-                let msg = xous::receive_message(renderer_sid).unwrap();
-                log::debug!("message: {:?}", msg);
-                match FromPrimitive::from_usize(msg.body.id()) {
-                    Some(PwRendererOpcode::RaisePwModal) => {
-                        let buffer = unsafe { Buffer::from_memory_message(msg.body.memory_message().unwrap()) };
-                        let db_name = buffer.to_original::<xous_ipc::String::<{crate::api::BASIS_NAME_LEN}>, _>().unwrap();
-                        pddb_modal.modify(
-                            Some(ActionType::TextEntry(password_action.clone())),
-                            Some(t!("pddb.password", xous::LANG)), false,
-                            Some(db_name.as_str().unwrap()), false, None
-                        );
-                        pddb_modal.activate();
-                    }
-                    Some(PwRendererOpcode::PwReturn) => {
-                        if renderer_active.load(Ordering::SeqCst) {
-                            let mut buf = unsafe { Buffer::from_memory_message(msg.body.memory_message().unwrap()) };
-                            let mut pw = buf.to_original::<gam::modal::TextEntryPayload, _>().unwrap();
-
-                            plaintext_pw.lock().unwrap().clear();
-                            write!(plaintext_pw.lock().unwrap(), "{}", pw.as_str()).expect("couldn't transfer password to local buffer");
-
-                            pw.volatile_clear(); // ensure the data is destroyed after sending to the keys enclave
-                            buf.volatile_clear();
-                        } else {
-                            log::warn!("Fat finger event received from Ux, ignoring");
-                        }
-
-                        // this resumes the waiting Ux Manager thread
-                        renderer_active.store(false, Ordering::SeqCst);
-                    },
-                    Some(PwRendererOpcode::ModalRedraw) => {
-                        pddb_modal.redraw();
-                    },
-                    Some(PwRendererOpcode::ModalKeypress) => msg_scalar_unpack!(msg, k1, k2, k3, k4, {
-                        let keys = [
-                            core::char::from_u32(k1 as u32).unwrap_or('\u{0000}'),
-                            core::char::from_u32(k2 as u32).unwrap_or('\u{0000}'),
-                            core::char::from_u32(k3 as u32).unwrap_or('\u{0000}'),
-                            core::char::from_u32(k4 as u32).unwrap_or('\u{0000}'),
-                        ];
-                        pddb_modal.key_event(keys);
-                    }),
-                    Some(PwRendererOpcode::ModalDrop) => { // this guy should never quit, it's a core OS service
-                        panic!("Password modal for PDDB quit unexpectedly");
-                    },
-                    Some(PwRendererOpcode::Quit) => {
-                        log::warn!("received quit on PDDB password UX renderer loop");
-                        xous::return_scalar(msg.sender, 0).unwrap();
-                        break;
-                    },
-                    None => {
-                        log::error!("Couldn't convert opcode: {:?}", msg);
-                    }
-                }
-            }
-            xous::destroy_server(renderer_sid).unwrap();
-        }
-    });
-=======
-    // build the core data structure here
-    let password_action = TextEntry {
-        is_password: true,
-        visibility: TextEntryVisibility::LastChars,
-        action_conn: ux_cid,
-        action_opcode: PwManagerOpcode::PwReturn.to_u32().unwrap(),
-        action_payload: TextEntryPayload::new(),
-        validator: None,
-    };
+    );
 
     let mut pddb_modal =
         Modal::new(
             gam::PDDB_MODAL_NAME,
-            ActionType::TextEntry(password_action),
+            ActionType::TextEntry(password_action.clone()),
             Some(t!("pddb.password", xous::LANG)),
             None,
             GlyphStyle::Regular,
@@ -179,7 +89,6 @@
     );
 
     let mut dr: Option<xous::MessageEnvelope> = None;
->>>>>>> a819bc1e
 
     // the main loop merely wraps a blocking wrapper around the renderer thread
     loop {
@@ -193,7 +102,7 @@
                     request.db_name
                 };
                 pddb_modal.modify(
-                    Some(ActionType::TextEntry(password_action)),
+                    Some(ActionType::TextEntry(password_action.clone())),
                     Some(t!("pddb.password", xous::LANG)), false,
                     Some(format!("{}'{}'", t!("pddb.password_for", xous::LANG), db_name.as_str().unwrap()).as_str()), false, None
                 );
